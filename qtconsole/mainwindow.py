"""The Qt MainWindow for the QtConsole

This is a tabbed pseudo-terminal of Jupyter sessions, with a menu bar for
common actions.
"""

# Copyright (c) Jupyter Development Team.
# Distributed under the terms of the Modified BSD License.

import sys
import webbrowser
from threading import Thread

from qtconsole.qt import QtGui,QtCore
from qtconsole.usage import gui_reference


def background(f):
    """call a function in a simple thread, to prevent blocking"""
    t = Thread(target=f)
    t.start()
    return t


class MainWindow(QtGui.QMainWindow):

    #---------------------------------------------------------------------------
    # 'object' interface
    #---------------------------------------------------------------------------

    def __init__(self, app,
                    confirm_exit=True,
                    new_frontend_factory=None, slave_frontend_factory=None,
                ):
        """ Create a tabbed MainWindow for managing FrontendWidgets
        
        Parameters
        ----------
        
        app : reference to QApplication parent
        confirm_exit : bool, optional
            Whether we should prompt on close of tabs
        new_frontend_factory : callable
            A callable that returns a new JupyterWidget instance, attached to
            its own running kernel.
        slave_frontend_factory : callable
            A callable that takes an existing JupyterWidget, and  returns a new 
            JupyterWidget instance, attached to the same kernel.
        """

        super(MainWindow, self).__init__()
        self._kernel_counter = 0
        self._app = app
        self.confirm_exit = confirm_exit
        self.new_frontend_factory = new_frontend_factory
        self.slave_frontend_factory = slave_frontend_factory

        self.tab_widget = QtGui.QTabWidget(self)
        self.tab_widget.setDocumentMode(True)
        self.tab_widget.setTabsClosable(True)
        self.tab_widget.tabCloseRequested[int].connect(self.close_tab)

        self.setCentralWidget(self.tab_widget)
        # hide tab bar at first, since we have no tabs:
        self.tab_widget.tabBar().setVisible(False)
        # prevent focus in tab bar
        self.tab_widget.setFocusPolicy(QtCore.Qt.NoFocus)

    def update_tab_bar_visibility(self):
        """ update visibility of the tabBar depending of the number of tab

        0 or 1 tab, tabBar hidden
        2+ tabs, tabBar visible

        send a self.close if number of tab ==0

        need to be called explicitly, or be connected to tabInserted/tabRemoved
        """
        if self.tab_widget.count() <= 1:
            self.tab_widget.tabBar().setVisible(False)
        else:
            self.tab_widget.tabBar().setVisible(True)
        if self.tab_widget.count()==0 :
            self.close()

    @property
    def next_kernel_id(self):
        """constantly increasing counter for kernel IDs"""
        c = self._kernel_counter
        self._kernel_counter += 1
        return c

    @property
    def active_frontend(self):
        return self.tab_widget.currentWidget()

    def create_tab_with_new_frontend(self):
        """create a new frontend and attach it to a new tab"""
        widget = self.new_frontend_factory()
        self.add_tab_with_frontend(widget)

    def set_window_title(self):
        """Set the title of the console window"""
        old_title = self.windowTitle()
        title, ok = QtGui.QInputDialog.getText(self,
                                               "Rename Window",
                                               "New title:",
                                               text=old_title)
        if ok:
            self.setWindowTitle(title)

    def create_tab_with_current_kernel(self):
        """create a new frontend attached to the same kernel as the current tab"""
        current_widget = self.tab_widget.currentWidget()
        current_widget_index = self.tab_widget.indexOf(current_widget)
        current_widget_name = self.tab_widget.tabText(current_widget_index)
        widget = self.slave_frontend_factory(current_widget)
        if 'slave' in current_widget_name:
            # don't keep stacking slaves
            name = current_widget_name
        else:
            name = '(%s) slave' % current_widget_name
        self.add_tab_with_frontend(widget,name=name)

    def set_tab_title(self):
        """Set the title of the current tab"""
        old_title = self.tab_widget.tabText(self.tab_widget.currentIndex())
        title, ok = QtGui.QInputDialog.getText(self,
                                               "Rename Tab",
                                               "New title:",
                                               text=old_title)
        if ok:
            self.tab_widget.setTabText(self.tab_widget.currentIndex(), title)

    def close_tab(self,current_tab):
        """ Called when you need to try to close a tab.

        It takes the number of the tab to be closed as argument, or a reference
        to the widget inside this tab
        """

        # let's be sure "tab" and "closing widget" are respectively the index
        # of the tab to close and a reference to the frontend to close
        if type(current_tab) is not int :
            current_tab = self.tab_widget.indexOf(current_tab)
        closing_widget=self.tab_widget.widget(current_tab)


        # when trying to be closed, widget might re-send a request to be
        # closed again, but will be deleted when event will be processed. So
        # need to check that widget still exists and skip if not. One example
        # of this is when 'exit' is sent in a slave tab. 'exit' will be
        # re-sent by this function on the master widget, which ask all slave
        # widgets to exit
        if closing_widget is None:
            return

        #get a list of all slave widgets on the same kernel.
        slave_tabs = self.find_slave_widgets(closing_widget)

        keepkernel = None #Use the prompt by default
        if hasattr(closing_widget,'_keep_kernel_on_exit'): #set by exit magic
            keepkernel = closing_widget._keep_kernel_on_exit
            # If signal sent by exit magic (_keep_kernel_on_exit, exist and not None)
            # we set local slave tabs._hidden to True to avoid prompting for kernel
            # restart when they get the signal. and then "forward" the 'exit'
            # to the main window
            if keepkernel is not None:
                for tab in slave_tabs:
                    tab._hidden = True
                if closing_widget in slave_tabs:
                    try :
                        self.find_master_tab(closing_widget).execute('exit')
                    except AttributeError:
                        self.log.info("Master already closed or not local, closing only current tab")
                        self.tab_widget.removeTab(current_tab)
                    self.update_tab_bar_visibility()
                    return

        kernel_client = closing_widget.kernel_client
        kernel_manager = closing_widget.kernel_manager

        if keepkernel is None and not closing_widget._confirm_exit:
            # don't prompt, just terminate the kernel if we own it
            # or leave it alone if we don't
            keepkernel = closing_widget._existing
        if keepkernel is None: #show prompt
            if kernel_client and kernel_client.channels_running:
                title = self.window().windowTitle()
                cancel = QtGui.QMessageBox.Cancel
                okay = QtGui.QMessageBox.Ok
                if closing_widget._may_close:
                    msg = "You are closing the tab : "+'"'+self.tab_widget.tabText(current_tab)+'"'
                    info = "Would you like to quit the Kernel and close all attached Consoles as well?"
                    justthis = QtGui.QPushButton("&No, just this Tab", self)
                    justthis.setShortcut('N')
                    closeall = QtGui.QPushButton("&Yes, close all", self)
                    closeall.setShortcut('Y')
                    # allow ctrl-d ctrl-d exit, like in terminal
                    closeall.setShortcut('Ctrl+D')
                    box = QtGui.QMessageBox(QtGui.QMessageBox.Question,
                                            title, msg)
                    box.setInformativeText(info)
                    box.addButton(cancel)
                    box.addButton(justthis, QtGui.QMessageBox.NoRole)
                    box.addButton(closeall, QtGui.QMessageBox.YesRole)
                    box.setDefaultButton(closeall)
                    box.setEscapeButton(cancel)
                    pixmap = QtGui.QPixmap(self._app.icon.pixmap(QtCore.QSize(64,64)))
                    box.setIconPixmap(pixmap)
                    reply = box.exec_()
                    if reply == 1: # close All
                        for slave in slave_tabs:
                            background(slave.kernel_client.stop_channels)
                            self.tab_widget.removeTab(self.tab_widget.indexOf(slave))
                        kernel_manager.shutdown_kernel()
                        self.tab_widget.removeTab(current_tab)
                        background(kernel_client.stop_channels)
                    elif reply == 0: # close Console
                        if not closing_widget._existing:
                            # Have kernel: don't quit, just close the tab
                            closing_widget.execute("exit True")
                        self.tab_widget.removeTab(current_tab)
                        background(kernel_client.stop_channels)
                else:
                    reply = QtGui.QMessageBox.question(self, title,
                        "Are you sure you want to close this Console?"+
                        "\nThe Kernel and other Consoles will remain active.",
                        okay|cancel,
                        defaultButton=okay
                        )
                    if reply == okay:
                        self.tab_widget.removeTab(current_tab)
        elif keepkernel: #close console but leave kernel running (no prompt)
            self.tab_widget.removeTab(current_tab)
            background(kernel_client.stop_channels)
        else: #close console and kernel (no prompt)
            self.tab_widget.removeTab(current_tab)
            if kernel_client and kernel_client.channels_running:
                for slave in slave_tabs:
                    background(slave.kernel_client.stop_channels)
                    self.tab_widget.removeTab(self.tab_widget.indexOf(slave))
                if kernel_manager:
                    kernel_manager.shutdown_kernel()
                background(kernel_client.stop_channels)

        self.update_tab_bar_visibility()

    def add_tab_with_frontend(self,frontend,name=None):
        """ insert a tab with a given frontend in the tab bar, and give it a name

        """
        if not name:
            name = 'kernel %i' % self.next_kernel_id
        self.tab_widget.addTab(frontend,name)
        self.update_tab_bar_visibility()
        self.make_frontend_visible(frontend)
        frontend.exit_requested.connect(self.close_tab)

    def next_tab(self):
        self.tab_widget.setCurrentIndex((self.tab_widget.currentIndex()+1))

    def prev_tab(self):
        self.tab_widget.setCurrentIndex((self.tab_widget.currentIndex()-1))

    def make_frontend_visible(self,frontend):
        widget_index=self.tab_widget.indexOf(frontend)
        if widget_index > 0 :
            self.tab_widget.setCurrentIndex(widget_index)

    def find_master_tab(self,tab,as_list=False):
        """
        Try to return the frontend that owns the kernel attached to the given widget/tab.

            Only finds frontend owned by the current application. Selection
            based on port of the kernel might be inaccurate if several kernel
            on different ip use same port number.

            This function does the conversion tabNumber/widget if needed.
            Might return None if no master widget (non local kernel)
            Will crash if more than 1 masterWidget

            When asList set to True, always return a list of widget(s) owning
            the kernel. The list might be empty or containing several Widget.
        """

        #convert from/to int/richIpythonWidget if needed
        if isinstance(tab, int):
            tab = self.tab_widget.widget(tab)
        km=tab.kernel_client

        #build list of all widgets
        widget_list = [self.tab_widget.widget(i) for i in range(self.tab_widget.count())]

        # widget that are candidate to be the owner of the kernel does have all the same port of the curent widget
        # And should have a _may_close attribute
        filtered_widget_list = [ widget for widget in widget_list if
                                widget.kernel_client.connection_file == km.connection_file and
                                hasattr(widget,'_may_close') ]
        # the master widget is the one that may close the kernel
        master_widget= [ widget for widget in filtered_widget_list if widget._may_close]
        if as_list:
            return master_widget
        assert(len(master_widget)<=1 )
        if len(master_widget)==0:
            return None

        return master_widget[0]

    def find_slave_widgets(self,tab):
        """return all the frontends that do not own the kernel attached to the given widget/tab.

            Only find frontends owned by the current application. Selection
            based on connection file of the kernel.

            This function does the conversion tabNumber/widget if needed.
        """
        #convert from/to int/richIpythonWidget if needed
        if isinstance(tab, int):
            tab = self.tab_widget.widget(tab)
        km=tab.kernel_client

        #build list of all widgets
        widget_list = [self.tab_widget.widget(i) for i in range(self.tab_widget.count())]

        # widget that are candidate not to be the owner of the kernel does have all the same port of the curent widget
        filtered_widget_list = ( widget for widget in widget_list if
                                widget.kernel_client.connection_file == km.connection_file)
        # Get a list of all widget owning the same kernel and removed it from
        # the previous cadidate. (better using sets ?)
        master_widget_list = self.find_master_tab(tab, as_list=True)
        slave_list = [widget for widget in filtered_widget_list if widget not in master_widget_list]

        return slave_list

    # Populate the menu bar with common actions and shortcuts
    def add_menu_action(self, menu, action, defer_shortcut=False):
        """Add action to menu as well as self
        
        So that when the menu bar is invisible, its actions are still available.
        
        If defer_shortcut is True, set the shortcut context to widget-only,
        where it will avoid conflict with shortcuts already bound to the
        widgets themselves.
        """
        menu.addAction(action)
        self.addAction(action)

        if defer_shortcut:
            action.setShortcutContext(QtCore.Qt.WidgetShortcut)

    def init_menu_bar(self):
        #create menu in the order they should appear in the menu bar
        self.init_file_menu()
        self.init_edit_menu()
        self.init_view_menu()
        self.init_kernel_menu()
        self.init_window_menu()
        self.init_help_menu()

    def init_file_menu(self):
        self.file_menu = self.menuBar().addMenu("&File")

        self.new_kernel_tab_act = QtGui.QAction("New Tab with &New kernel",
            self,
            shortcut="Ctrl+T",
            triggered=self.create_tab_with_new_frontend)
        self.add_menu_action(self.file_menu, self.new_kernel_tab_act)

        self.slave_kernel_tab_act = QtGui.QAction("New Tab with Sa&me kernel",
            self,
            shortcut="Ctrl+Shift+T",
            triggered=self.create_tab_with_current_kernel)
        self.add_menu_action(self.file_menu, self.slave_kernel_tab_act)

        self.file_menu.addSeparator()

        self.close_action=QtGui.QAction("&Close Tab",
            self,
            shortcut=QtGui.QKeySequence.Close,
            triggered=self.close_active_frontend
            )
        self.add_menu_action(self.file_menu, self.close_action)

        self.export_action=QtGui.QAction("&Save to HTML/XHTML",
            self,
            shortcut=QtGui.QKeySequence.Save,
            triggered=self.export_action_active_frontend
            )
        self.add_menu_action(self.file_menu, self.export_action, True)

        self.file_menu.addSeparator()

        printkey = QtGui.QKeySequence(QtGui.QKeySequence.Print)
        if printkey.matches("Ctrl+P") and sys.platform != 'darwin':
            # Only override the default if there is a collision.
            # Qt ctrl = cmd on OSX, so the match gets a false positive on OSX.
            printkey = "Ctrl+Shift+P"
        self.print_action = QtGui.QAction("&Print",
            self,
            shortcut=printkey,
            triggered=self.print_action_active_frontend)
        self.add_menu_action(self.file_menu, self.print_action, True)

        if sys.platform != 'darwin':
            # OSX always has Quit in the Application menu, only add it
            # to the File menu elsewhere.

            self.file_menu.addSeparator()

            self.quit_action = QtGui.QAction("&Quit",
                self,
                shortcut=QtGui.QKeySequence.Quit,
                triggered=self.close,
            )
            self.add_menu_action(self.file_menu, self.quit_action)


    def init_edit_menu(self):
        self.edit_menu = self.menuBar().addMenu("&Edit")

        self.undo_action = QtGui.QAction("&Undo",
            self,
            shortcut=QtGui.QKeySequence.Undo,
            statusTip="Undo last action if possible",
            triggered=self.undo_active_frontend
            )
        self.add_menu_action(self.edit_menu, self.undo_action)

        self.redo_action = QtGui.QAction("&Redo",
            self,
            shortcut=QtGui.QKeySequence.Redo,
            statusTip="Redo last action if possible",
            triggered=self.redo_active_frontend)
        self.add_menu_action(self.edit_menu, self.redo_action)

        self.edit_menu.addSeparator()

        self.cut_action = QtGui.QAction("&Cut",
            self,
            shortcut=QtGui.QKeySequence.Cut,
            triggered=self.cut_active_frontend
            )
        self.add_menu_action(self.edit_menu, self.cut_action, True)

        self.copy_action = QtGui.QAction("&Copy",
            self,
            shortcut=QtGui.QKeySequence.Copy,
            triggered=self.copy_active_frontend
            )
        self.add_menu_action(self.edit_menu, self.copy_action, True)

        self.copy_raw_action = QtGui.QAction("Copy (&Raw Text)",
            self,
            shortcut="Ctrl+Shift+C",
            triggered=self.copy_raw_active_frontend
            )
        self.add_menu_action(self.edit_menu, self.copy_raw_action, True)

        self.paste_action = QtGui.QAction("&Paste",
            self,
            shortcut=QtGui.QKeySequence.Paste,
            triggered=self.paste_active_frontend
            )
        self.add_menu_action(self.edit_menu, self.paste_action, True)

        self.edit_menu.addSeparator()

        selectall = QtGui.QKeySequence(QtGui.QKeySequence.SelectAll)
        if selectall.matches("Ctrl+A") and sys.platform != 'darwin':
            # Only override the default if there is a collision.
            # Qt ctrl = cmd on OSX, so the match gets a false positive on OSX.
            selectall = "Ctrl+Shift+A"
        self.select_all_action = QtGui.QAction("Select &All",
            self,
            shortcut=selectall,
            triggered=self.select_all_active_frontend
            )
        self.add_menu_action(self.edit_menu, self.select_all_action, True)


    def init_view_menu(self):
        self.view_menu = self.menuBar().addMenu("&View")

        if sys.platform != 'darwin':
            # disable on OSX, where there is always a menu bar
            self.toggle_menu_bar_act = QtGui.QAction("Toggle &Menu Bar",
                self,
                shortcut="Ctrl+Shift+M",
                statusTip="Toggle visibility of menubar",
                triggered=self.toggle_menu_bar)
            self.add_menu_action(self.view_menu, self.toggle_menu_bar_act)

        fs_key = "Ctrl+Meta+F" if sys.platform == 'darwin' else "F11"
        self.full_screen_act = QtGui.QAction("&Full Screen",
            self,
            shortcut=fs_key,
            statusTip="Toggle between Fullscreen and Normal Size",
            triggered=self.toggleFullScreen)
        self.add_menu_action(self.view_menu, self.full_screen_act)

        self.view_menu.addSeparator()

        self.increase_font_size = QtGui.QAction("Zoom &In",
            self,
            shortcut=QtGui.QKeySequence.ZoomIn,
            triggered=self.increase_font_size_active_frontend
            )
        self.add_menu_action(self.view_menu, self.increase_font_size, True)

        self.decrease_font_size = QtGui.QAction("Zoom &Out",
            self,
            shortcut=QtGui.QKeySequence.ZoomOut,
            triggered=self.decrease_font_size_active_frontend
            )
        self.add_menu_action(self.view_menu, self.decrease_font_size, True)

        self.reset_font_size = QtGui.QAction("Zoom &Reset",
            self,
            shortcut="Ctrl+0",
            triggered=self.reset_font_size_active_frontend
            )
        self.add_menu_action(self.view_menu, self.reset_font_size, True)

        self.view_menu.addSeparator()

        self.clear_action = QtGui.QAction("&Clear Screen",
            self,
            shortcut='Ctrl+L',
            statusTip="Clear the console",
            triggered=self.clear_active_frontend)
        self.add_menu_action(self.view_menu, self.clear_action)

        self.pager_menu = self.view_menu.addMenu("&Pager")

        hsplit_action = QtGui.QAction(".. &Horizontal Split",
            self,
            triggered=lambda: self.set_paging_active_frontend('hsplit'))

        vsplit_action = QtGui.QAction(" : &Vertical Split",
            self,
            triggered=lambda: self.set_paging_active_frontend('vsplit'))

        inside_action = QtGui.QAction("   &Inside Pager",
            self,
            triggered=lambda: self.set_paging_active_frontend('inside'))

        self.pager_menu.addAction(hsplit_action)
        self.pager_menu.addAction(vsplit_action)
        self.pager_menu.addAction(inside_action)

    def init_kernel_menu(self):
        self.kernel_menu = self.menuBar().addMenu("&Kernel")
        # Qt on OSX maps Ctrl to Cmd, and Meta to Ctrl
        # keep the signal shortcuts to ctrl, rather than 
        # platform-default like we do elsewhere.

        ctrl = "Meta" if sys.platform == 'darwin' else "Ctrl"

        self.interrupt_kernel_action = QtGui.QAction("&Interrupt current Kernel",
            self,
            triggered=self.interrupt_kernel_active_frontend,
            shortcut=ctrl+"+C",
            )
        self.add_menu_action(self.kernel_menu, self.interrupt_kernel_action)

        self.restart_kernel_action = QtGui.QAction("&Restart current Kernel",
            self,
            triggered=self.restart_kernel_active_frontend,
            shortcut=ctrl+"+.",
            )
        self.add_menu_action(self.kernel_menu, self.restart_kernel_action)

        self.kernel_menu.addSeparator()

        self.confirm_restart_kernel_action = QtGui.QAction("&Confirm kernel restart",
            self,
            checkable=True,
            checked=self.active_frontend.confirm_restart,
            triggered=self.toggle_confirm_restart_active_frontend
            )

        self.add_menu_action(self.kernel_menu, self.confirm_restart_kernel_action)
        self.tab_widget.currentChanged.connect(self.update_restart_checkbox)

    def init_window_menu(self):
        self.window_menu = self.menuBar().addMenu("&Window")
        if sys.platform == 'darwin':
            # add min/maximize actions to OSX, which lacks default bindings.
            self.minimizeAct = QtGui.QAction("Mini&mize",
                self,
                shortcut="Ctrl+m",
                statusTip="Minimize the window/Restore Normal Size",
                triggered=self.toggleMinimized)
            # maximize is called 'Zoom' on OSX for some reason
            self.maximizeAct = QtGui.QAction("&Zoom",
                self,
                shortcut="Ctrl+Shift+M",
                statusTip="Maximize the window/Restore Normal Size",
                triggered=self.toggleMaximized)

            self.add_menu_action(self.window_menu, self.minimizeAct)
            self.add_menu_action(self.window_menu, self.maximizeAct)
            self.window_menu.addSeparator()

        prev_key = "Ctrl+Shift+Left" if sys.platform == 'darwin' else "Ctrl+PgUp"
        self.prev_tab_act = QtGui.QAction("Pre&vious Tab",
            self,
            shortcut=prev_key,
            statusTip="Select previous tab",
            triggered=self.prev_tab)
        self.add_menu_action(self.window_menu, self.prev_tab_act)

        next_key = "Ctrl+Shift+Right" if sys.platform == 'darwin' else "Ctrl+PgDown"
        self.next_tab_act = QtGui.QAction("Ne&xt Tab",
            self,
            shortcut=next_key,
            statusTip="Select next tab",
            triggered=self.next_tab)
        self.add_menu_action(self.window_menu, self.next_tab_act)

<<<<<<< HEAD
        self.rename_window_act = QtGui.QAction("Rename &Window",
                                               self,
                                               shortcut="Alt+R",
                                               statusTip="Rename window",
                                               triggered=self.set_window_title)
        self.add_menu_action(self.window_menu, self.rename_window_act)

=======
        self.rename_current_tab_act = QtGui.QAction("&Rename Current Tab",
                                                    self,
                                                    shortcut="Ctrl+R",
                                                    statusTip="Rename current tab",
                                                    triggered=self.set_tab_title)
        self.add_menu_action(self.window_menu, self.rename_current_tab_act)
    
>>>>>>> e967703a
    def init_help_menu(self):
        # please keep the Help menu in Mac Os even if empty. It will
        # automatically contain a search field to search inside menus and
        # please keep it spelled in English, as long as Qt Doesn't support
        # a QAction.MenuRole like HelpMenuRole otherwise it will lose
        # this search field functionality
        self.help_menu = self.menuBar().addMenu("&Help")

        # Help Menu
        self.help_action = QtGui.QAction("Show &QtConsole help", self,
                                         triggered=self._show_help)
        self.online_help_action = QtGui.QAction("Open online &help", self,
                                                triggered=self._open_online_help)
        self.add_menu_action(self.help_menu, self.help_action)
        self.add_menu_action(self.help_menu, self.online_help_action)

    def _set_active_frontend_focus(self):
        # this is a hack, self.active_frontend._control seems to be 
        # a private member. Unfortunately this is the only method 
        # to set focus reliably
        QtCore.QTimer.singleShot(200, self.active_frontend._control.setFocus)

    # minimize/maximize/fullscreen actions:

    def toggle_menu_bar(self):
        menu_bar = self.menuBar()
        if menu_bar.isVisible():
            menu_bar.setVisible(False)
        else:
            menu_bar.setVisible(True)

    def toggleMinimized(self):
        if not self.isMinimized():
            self.showMinimized()
        else:
            self.showNormal()

    def _show_help(self):
        self.active_frontend._page(gui_reference)

    def _open_online_help(self):
        filename="http://ipython.org/ipython-doc/stable/index.html"
        webbrowser.open(filename, new=1, autoraise=True)

    def toggleMaximized(self):
        if not self.isMaximized():
            self.showMaximized()
        else:
            self.showNormal()

    # Min/Max imizing while in full screen give a bug
    # when going out of full screen, at least on OSX
    def toggleFullScreen(self):
        if not self.isFullScreen():
            self.showFullScreen()
            if sys.platform == 'darwin':
                self.maximizeAct.setEnabled(False)
                self.minimizeAct.setEnabled(False)
        else:
            self.showNormal()
            if sys.platform == 'darwin':
                self.maximizeAct.setEnabled(True)
                self.minimizeAct.setEnabled(True)

    def set_paging_active_frontend(self, paging):
        self.active_frontend._set_paging(paging)

    def close_active_frontend(self):
        self.close_tab(self.active_frontend)

    def restart_kernel_active_frontend(self):
        self.active_frontend.request_restart_kernel()

    def interrupt_kernel_active_frontend(self):
        self.active_frontend.request_interrupt_kernel()

    def toggle_confirm_restart_active_frontend(self):
        widget = self.active_frontend
        widget.confirm_restart = not widget.confirm_restart
        self.confirm_restart_kernel_action.setChecked(widget.confirm_restart)

    def update_restart_checkbox(self):
        if self.active_frontend is None:
            return
        widget = self.active_frontend
        self.confirm_restart_kernel_action.setChecked(widget.confirm_restart)

    def clear_active_frontend(self):
        self.active_frontend.clear()

    def cut_active_frontend(self):
        widget = self.active_frontend
        if widget.can_cut():
            widget.cut()

    def copy_active_frontend(self):
        widget = self.active_frontend
        widget.copy()

    def copy_raw_active_frontend(self):
        self.active_frontend._copy_raw_action.trigger()

    def paste_active_frontend(self):
        widget = self.active_frontend
        if widget.can_paste():
            widget.paste()

    def undo_active_frontend(self):
        self.active_frontend.undo()

    def redo_active_frontend(self):
        self.active_frontend.redo()

    def print_action_active_frontend(self):
        self.active_frontend.print_action.trigger()

    def export_action_active_frontend(self):
        self.active_frontend.export_action.trigger()

    def select_all_active_frontend(self):
        self.active_frontend.select_all_action.trigger()

    def increase_font_size_active_frontend(self):
        self.active_frontend.increase_font_size.trigger()

    def decrease_font_size_active_frontend(self):
        self.active_frontend.decrease_font_size.trigger()

    def reset_font_size_active_frontend(self):
        self.active_frontend.reset_font_size.trigger()

    #---------------------------------------------------------------------------
    # QWidget interface
    #---------------------------------------------------------------------------

    def closeEvent(self, event):
        """ Forward the close event to every tabs contained by the windows
        """
        if self.tab_widget.count() == 0:
            # no tabs, just close
            event.accept()
            return
        # Do Not loop on the widget count as it change while closing
        title = self.window().windowTitle()
        cancel = QtGui.QMessageBox.Cancel
        okay = QtGui.QMessageBox.Ok
        accept_role = QtGui.QMessageBox.AcceptRole

        if self.confirm_exit:
            if self.tab_widget.count() > 1:
                msg = "Close all tabs, stop all kernels, and Quit?"
            else:
                msg = "Close console, stop kernel, and Quit?"
            info = "Kernels not started here (e.g. notebooks) will be left alone."
            closeall = QtGui.QPushButton("&Quit", self)
            closeall.setShortcut('Q')
            box = QtGui.QMessageBox(QtGui.QMessageBox.Question,
                                    title, msg)
            box.setInformativeText(info)
            box.addButton(cancel)
            box.addButton(closeall, QtGui.QMessageBox.YesRole)
            box.setDefaultButton(closeall)
            box.setEscapeButton(cancel)
            pixmap = QtGui.QPixmap(self._app.icon.pixmap(QtCore.QSize(64,64)))
            box.setIconPixmap(pixmap)
            reply = box.exec_()
        else:
            reply = okay

        if reply == cancel:
            event.ignore()
            return
        if reply == okay or reply == accept_role:
            while self.tab_widget.count() >= 1:
                # prevent further confirmations:
                widget = self.active_frontend
                widget._confirm_exit = False
                self.close_tab(widget)
            event.accept()
<|MERGE_RESOLUTION|>--- conflicted
+++ resolved
@@ -619,7 +619,6 @@
             triggered=self.next_tab)
         self.add_menu_action(self.window_menu, self.next_tab_act)
 
-<<<<<<< HEAD
         self.rename_window_act = QtGui.QAction("Rename &Window",
                                                self,
                                                shortcut="Alt+R",
@@ -627,15 +626,14 @@
                                                triggered=self.set_window_title)
         self.add_menu_action(self.window_menu, self.rename_window_act)
 
-=======
+
         self.rename_current_tab_act = QtGui.QAction("&Rename Current Tab",
                                                     self,
                                                     shortcut="Ctrl+R",
                                                     statusTip="Rename current tab",
                                                     triggered=self.set_tab_title)
         self.add_menu_action(self.window_menu, self.rename_current_tab_act)
-    
->>>>>>> e967703a
+
     def init_help_menu(self):
         # please keep the Help menu in Mac Os even if empty. It will
         # automatically contain a search field to search inside menus and
